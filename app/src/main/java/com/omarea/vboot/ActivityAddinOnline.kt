--- conflicted
+++ resolved
@@ -128,14 +128,9 @@
                         val configPath = url.substring(url.indexOf("vtools-powercfg"))
                         AlertDialog.Builder(vtools_online.context)
                                 .setTitle("可用的配置脚本")
-<<<<<<< HEAD
                                 .setMessage("在当前页面上检测到可用于动态响应的配置脚本，是否立即将其安装到本地？\n\n配置：$configPath\n\n作者：yc9559\n\n")
                                 .setPositiveButton(R.string.btn_confirm, {
                                     _, _ ->
-=======
-                                .setMessage("在当前页面上检测到可用于动态响应的配置脚本，是否立即将其安装到本地？\n\n配置：$configPath\n\n作者：yc9559")
-                                .setPositiveButton(R.string.btn_confirm, { _, _ ->
->>>>>>> c1935767
                                     val configAbsPath = "https://github.com/yc9559/cpufreq-interactive-opt/raw/master/$configPath"
                                     // view.loadUrl(configAbsPath)
                                     downloadPowercfg(configAbsPath)
