package com.omarea.shell.units

import com.omarea.shell.KeepShellPublic
import com.omarea.shell.KernelProrp
import com.omarea.shell.RootFile
import java.io.File

/**
 * Created by Hello on 2017/11/01.
 */

class BatteryUnit {
    //是否兼容此设备
    val isSupport: Boolean
        get() = RootFile.itemExists("/sys/class/power_supply/bms/uevent") || qcSettingSuupport() || bpSettingSuupport() || pdSupported()

    //获取电池信息
    /*else if (info.startsWith("POWER_SUPPLY_TIME_TO_EMPTY_AVG=")) {
                        stringBuilder.append("平均耗尽 = ");
                        int val = Integer.parseInt(info.substring(keyrowd.length(), info.length()));
                        stringBuilder.append(((val / 3600.0) + "    ").substring(0, 4));
                        stringBuilder.append("小时");
                    } else if (info.startsWith("POWER_SUPPLY_TIME_TO_FULL_AVG=")) {
                        stringBuilder.append("平均充满 = ");
                        int val = Integer.parseInt(info.substring(keyrowd.length(), info.length()));
                        stringBuilder.append(((val / 3600.0) + "    ").substring(0, 4));
                        stringBuilder.append("小时");
                    }*/
    val batteryInfo: String
        get() {
            if (RootFile.fileExists("/sys/class/power_supply/bms/uevent")) {
                val batteryInfos = KernelProrp.getProp("/sys/class/power_supply/bms/uevent")
                val infos = batteryInfos.split("\n".toRegex()).dropLastWhile { it.isEmpty() }.toTypedArray()
                val stringBuilder = StringBuilder()
                var io = ""
                var mahLength = 0
                for (info in infos) {
                    try {
                        if (info.startsWith("POWER_SUPPLY_CHARGE_FULL=")) {
                            val keyrowd = "POWER_SUPPLY_CHARGE_FULL="
                            stringBuilder.append("充满容量 = ")
                            stringBuilder.append(info.substring(keyrowd.length, keyrowd.length + 4))
                            if (mahLength == 0) {
                                val value = info.substring(keyrowd.length, info.length)
                                mahLength = value.length
                            }
                            stringBuilder.append("mAh")
                        } else if (info.startsWith("POWER_SUPPLY_CHARGE_FULL_DESIGN=")) {
                            val keyrowd = "POWER_SUPPLY_CHARGE_FULL_DESIGN="
                            stringBuilder.append("设计容量 = ")
                            stringBuilder.append(info.substring(keyrowd.length, keyrowd.length + 4))
                            stringBuilder.append("mAh")
                            val value = info.substring(keyrowd.length, info.length)
                            mahLength = value.length
                        } else if (info.startsWith("POWER_SUPPLY_TEMP=")) {
                            val keyrowd = "POWER_SUPPLY_TEMP="
                            stringBuilder.append("电池温度 = ")
                            stringBuilder.append(info.substring(keyrowd.length, keyrowd.length + 2))
                            stringBuilder.append("°C")
                        } else if (info.startsWith("POWER_SUPPLY_TEMP_WARM=")) {
                            val keyrowd = "POWER_SUPPLY_TEMP_WARM="
                            stringBuilder.append("警戒温度 = ")
                            val value = Integer.parseInt(info.substring(keyrowd.length, info.length))
                            stringBuilder.append(value / 10)
                            stringBuilder.append("°C")
                        } else if (info.startsWith("POWER_SUPPLY_TEMP_COOL=")) {
                            val keyrowd = "POWER_SUPPLY_TEMP_COOL="
                            stringBuilder.append("低温温度 = ")
                            val value = Integer.parseInt(info.substring(keyrowd.length, info.length))
                            stringBuilder.append(value / 10)
                            stringBuilder.append("°C")
                        } else if (info.startsWith("POWER_SUPPLY_VOLTAGE_NOW=")) {
                            val keyrowd = "POWER_SUPPLY_VOLTAGE_NOW="
                            stringBuilder.append("当前电压 = ")
                            val v = Integer.parseInt(info.substring(keyrowd.length, keyrowd.length + 2))
                            stringBuilder.append(v / 10.0f)
                            stringBuilder.append("v")
                        } else if (info.startsWith("POWER_SUPPLY_VOLTAGE_MAX_DESIGN=")) {
                            val keyrowd = "POWER_SUPPLY_VOLTAGE_MAX_DESIGN="
                            stringBuilder.append("设计电压 = ")
                            val v = Integer.parseInt(info.substring(keyrowd.length, keyrowd.length + 2))
                            stringBuilder.append(v / 10.0f)
                            stringBuilder.append("v")
                        } else if (info.startsWith("POWER_SUPPLY_BATTERY_TYPE=")) {
                            val keyrowd = "POWER_SUPPLY_BATTERY_TYPE="
                            stringBuilder.append("电池类型 = ")
                            stringBuilder.append(info.substring(keyrowd.length, info.length))
                        } else if (info.startsWith("POWER_SUPPLY_CYCLE_COUNT=")) {
                            val keyrowd = "POWER_SUPPLY_CYCLE_COUNT="
                            stringBuilder.append("循环次数 = ")
                            stringBuilder.append(info.substring(keyrowd.length, info.length))
                        } else if (info.startsWith("POWER_SUPPLY_CONSTANT_CHARGE_VOLTAGE=")) {
                            val keyrowd = "POWER_SUPPLY_CONSTANT_CHARGE_VOLTAGE="
                            stringBuilder.append("充电电压 = ")
                            val v = Integer.parseInt(info.substring(keyrowd.length, keyrowd.length + 2))
                            stringBuilder.append(v / 10.0f)
                            stringBuilder.append("v")
                        } else if (info.startsWith("POWER_SUPPLY_CAPACITY=")) {
                            val keyrowd = "POWER_SUPPLY_CAPACITY="
                            stringBuilder.append("电池电量 = ")
                            stringBuilder.append(info.substring(keyrowd.length, if (keyrowd.length + 2 > info.length) info.length else keyrowd.length + 2))
                            stringBuilder.append("%")
                        } else if (info.startsWith("POWER_SUPPLY_CURRENT_NOW=")) {
                            val keyrowd = "POWER_SUPPLY_CURRENT_NOW="
                            io = info.substring(keyrowd.length, info.length)
                            continue
                        } else {
                            continue
                        }
                        stringBuilder.append("\n")
                    } catch (ignored: Exception) {
                    }
                }

                if (io.isNotEmpty() && mahLength != 0) {
                    val `val` = if (mahLength < 5) Integer.parseInt(io) else (Integer.parseInt(io) / Math.pow(10.0, (mahLength - 4).toDouble())).toInt()
                    stringBuilder.insert(0, "放电速度 = " + `val` + "mA\n")
                }

                return stringBuilder.toString()
            } else {
                return ""
            }
        }

    //获取电池容量
    /*
            POWER_SUPPLY_NAME=bms
            POWER_SUPPLY_CAPACITY=30
            POWER_SUPPLY_CAPACITY_RAW=77
            POWER_SUPPLY_TEMP=320
            POWER_SUPPLY_VOLTAGE_NOW=3697500
            POWER_SUPPLY_VOLTAGE_OCV=3777837
            POWER_SUPPLY_CURRENT_NOW=440917
            POWER_SUPPLY_RESISTANCE_ID=58000
            POWER_SUPPLY_RESISTANCE=200195
            POWER_SUPPLY_BATTERY_TYPE=sagit_atl
            POWER_SUPPLY_CHARGE_FULL_DESIGN=3349000
            POWER_SUPPLY_VOLTAGE_MAX_DESIGN=4400000
            POWER_SUPPLY_CYCLE_COUNT=69
            POWER_SUPPLY_CYCLE_COUNT_ID=1
            POWER_SUPPLY_CHARGE_NOW_RAW=1244723
            POWER_SUPPLY_CHARGE_NOW=0
            POWER_SUPPLY_CHARGE_FULL=3272000
            POWER_SUPPLY_CHARGE_COUNTER=1036650
            POWER_SUPPLY_TIME_TO_FULL_AVG=26438
            POWER_SUPPLY_TIME_TO_EMPTY_AVG=30561
            POWER_SUPPLY_SOC_REPORTING_READY=1
            POWER_SUPPLY_DEBUG_BATTERY=0
            POWER_SUPPLY_CONSTANT_CHARGE_VOLTAGE=4389899
            POWER_SUPPLY_CC_STEP=0
            POWER_SUPPLY_CC_STEP_SEL=0
            */ val batteryMAH: String
        get() {
            var path = ""
            if (RootFile.fileExists("/sys/class/power_supply/bms/uevent")) {
                val batteryInfos = KernelProrp.getProp("/sys/class/power_supply/bms/uevent")

                val arr = batteryInfos.split("\n".toRegex()).dropLastWhile { it.isEmpty() }.toTypedArray()
                val keywords = arrayOf("POWER_SUPPLY_CHARGE_FULL=", "POWER_SUPPLY_CHARGE_FULL_DESIGN=")
                for (k in keywords.indices) {
                    val keyword = keywords[k]
                    for (i in arr.indices) {
                        if (arr[i].startsWith(keyword)) {
                            var chargeFull = arr[i]
                            chargeFull = chargeFull.substring(keyword.length)
                            if (chargeFull.length > 4)
                                chargeFull = chargeFull.substring(0, 4)
                            return chargeFull + "mAh"
                        }
                    }
                }
            } else {
                if (File("/sys/class/power_supply/battery/charge_full").exists()) {
                    path = "/sys/class/power_supply/battery/charge_full"
                } else if (File("/sys/class/power_supply/battery/charge_full_design").exists()) {
                    path = "/sys/class/power_supply/battery/charge_full_design"
                } else if (File("/sys/class/power_supply/battery/full_bat").exists()) {
                    path = "/sys/class/power_supply/battery/full_bat"
                } else {
                    return "? mAh"
                }
                val txt = KernelProrp.getProp(path)
                if (txt.trim { it <= ' ' }.isEmpty())
                    return "? mAh"
                return if (txt.length > 4) txt.substring(0, 4) + " mAh" else "$txt mAh"
            }
            return "? mAh"
        }

    //快充是否支持修改充电速度设置
    fun qcSettingSuupport(): Boolean {
        return RootFile.itemExists("/sys/class/power_supply/battery/constant_charge_current_max")
    }

    fun getqcLimit(): String {
        var limit = KernelProrp.getProp("/sys/class/power_supply/battery/constant_charge_current_max")
        if (limit.length > 3) {
            limit = limit.substring(0, limit.length - 3) + "mA"
        } else if (limit.isNotEmpty()) {
            try {
                if (Integer.parseInt(limit) == 0) {
                    limit = "0"
                }
            } catch (ignored: Exception) {
            }

        } else {
            return "?mA"
        }
        return limit
    }

    //快充是否支持电池保护
    fun bpSettingSuupport(): Boolean {
        return RootFile.itemExists("/sys/class/power_supply/battery/battery_charging_enabled") || RootFile.itemExists("/sys/class/power_supply/battery/input_suspend")
    }

    //修改充电速度限制
    fun setChargeInputLimit(limit: Int) {
        val cmd = "echo 0 > /sys/class/power_supply/battery/restricted_charging;" +
                "echo 0 > /sys/class/power_supply/battery/safety_timer_enabled;" +
                "chmod 755 /sys/class/power_supply/bms/temp_warm;" +
                "echo 480 > /sys/class/power_supply/bms/temp_warm;" +
                "chmod 755 /sys/class/power_supply/battery/constant_charge_current_max;" +
                "echo 2000000 > /sys/class/power_supply/battery/constant_charge_current_max;" +
                "echo 2500000 > /sys/class/power_supply/battery/constant_charge_current_max;" +
                "echo 3000000 > /sys/class/power_supply/battery/constant_charge_current_max;" +
                "echo 3500000 > /sys/class/power_supply/battery/constant_charge_current_max;" +
                "echo 4000000 > /sys/class/power_supply/battery/constant_charge_current_max;" +
                "echo 4500000 > /sys/class/power_supply/battery/constant_charge_current_max;" +
                "echo 5000000 > /sys/class/power_supply/battery/constant_charge_current_max;" +
                "echo " + limit + "000 > /sys/class/power_supply/battery/constant_charge_current_max;"

        KeepShellPublic.doCmdSync(cmd)
    }

    fun pdSupported(): Boolean {
        return RootFile.fileExists("/sys/class/power_supply/usb/pd_allowed")
    }

    fun pdAllowed(): Boolean {
        return KernelProrp.getProp("/sys/class/power_supply/usb/pd_allowed") == "1"
    }

    fun setAllowed(boolean: Boolean): Boolean {
<<<<<<< HEAD
        return KeepShellPublic.doCmdSync(
                "chmod 777 /sys/class/power_supply/usb/pd_allowed\n" +
                "echo " + (if (boolean) "1" else "0") + "> /sys/class/power_supply/usb/pd_allowed\n") != "error"
=======
        val builder = java.lang.StringBuilder()
        builder.append("chmod 777 /sys/class/power_supply/usb/pd_allowed\n")
        builder.append("echo ${if (boolean) "1" else "0"}> /sys/class/power_supply/usb/pd_allowed\n")
        builder.append("chmod 777 /sys/class/power_supply/usb/pd_active\n")
        builder.append("echo 1 > /sys/class/power_supply/usb/pd_active\n")
        return KeepShellPublic.doCmdSync(builder.toString()) != "error"
>>>>>>> 33685092
    }

    fun pdActive(): Boolean {
        return KernelProrp.getProp("/sys/class/power_supply/usb/pd_active") == "1"
    }
}<|MERGE_RESOLUTION|>--- conflicted
+++ resolved
@@ -244,18 +244,12 @@
     }
 
     fun setAllowed(boolean: Boolean): Boolean {
-<<<<<<< HEAD
-        return KeepShellPublic.doCmdSync(
-                "chmod 777 /sys/class/power_supply/usb/pd_allowed\n" +
-                "echo " + (if (boolean) "1" else "0") + "> /sys/class/power_supply/usb/pd_allowed\n") != "error"
-=======
         val builder = java.lang.StringBuilder()
         builder.append("chmod 777 /sys/class/power_supply/usb/pd_allowed\n")
         builder.append("echo ${if (boolean) "1" else "0"}> /sys/class/power_supply/usb/pd_allowed\n")
         builder.append("chmod 777 /sys/class/power_supply/usb/pd_active\n")
         builder.append("echo 1 > /sys/class/power_supply/usb/pd_active\n")
         return KeepShellPublic.doCmdSync(builder.toString()) != "error"
->>>>>>> 33685092
     }
 
     fun pdActive(): Boolean {
